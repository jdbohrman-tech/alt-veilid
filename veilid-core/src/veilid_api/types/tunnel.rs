#[cfg(feature = "unstable-tunnels")]
use super::*;

/// Tunnel identifier
#[cfg(feature = "unstable-tunnels")]
pub type TunnelId = AlignedU64;

#[cfg(feature = "unstable-tunnels")]
#[derive(
    Copy,
    Clone,
    Debug,
    PartialOrd,
    PartialEq,
    Eq,
    Ord,
    Serialize,
    Deserialize,
    RkyvArchive,
    RkyvSerialize,
    RkyvDeserialize,
    JsonSchema,
)]
#[archive_attr(repr(u8), derive(CheckBytes))]
pub enum TunnelMode {
    Raw,
    Turn,
}

#[cfg(feature = "unstable-tunnels")]
#[derive(
    Copy,
    Clone,
    Debug,
    PartialOrd,
    PartialEq,
    Eq,
    Ord,
    Serialize,
    Deserialize,
    RkyvArchive,
    RkyvSerialize,
    RkyvDeserialize,
    JsonSchema,
)]
#[archive_attr(repr(u8), derive(CheckBytes))]
pub enum TunnelError {
    BadId,        // Tunnel ID was rejected
    NoEndpoint,   // Endpoint was unreachable
    RejectedMode, // Endpoint couldn't provide mode
    NoCapacity,   // Endpoint is full
}

<<<<<<< HEAD
#[cfg(feature = "unstable-tunnels")]
#[derive(
    Clone, Debug, Serialize, Deserialize, RkyvArchive, RkyvSerialize, RkyvDeserialize, JsonSchema,
=======
#[derive(
    Clone, Debug, PartialEq, Eq, Serialize, Deserialize, RkyvArchive, RkyvSerialize, RkyvDeserialize,
>>>>>>> 8077d818
)]
#[archive_attr(repr(C), derive(CheckBytes))]
pub struct TunnelEndpoint {
    pub mode: TunnelMode,
    pub description: String, // XXX: TODO
}

#[cfg(feature = "unstable-tunnels")]
impl Default for TunnelEndpoint {
    fn default() -> Self {
        Self {
            mode: TunnelMode::Raw,
            description: "".to_string(),
        }
    }
}

#[cfg(feature = "unstable-tunnels")]
#[derive(
    Clone,
    Debug,
    Default,
<<<<<<< HEAD
=======
    PartialEq,
    Eq,
>>>>>>> 8077d818
    Serialize,
    Deserialize,
    RkyvArchive,
    RkyvSerialize,
    RkyvDeserialize,
<<<<<<< HEAD
    JsonSchema,
=======
>>>>>>> 8077d818
)]
#[archive_attr(repr(C), derive(CheckBytes))]
pub struct FullTunnel {
    pub id: TunnelId,
    pub timeout: TimestampDuration,
    pub local: TunnelEndpoint,
    pub remote: TunnelEndpoint,
}

#[cfg(feature = "unstable-tunnels")]
#[derive(
    Clone,
    Debug,
    Default,
<<<<<<< HEAD
=======
    PartialEq,
    Eq,
>>>>>>> 8077d818
    Serialize,
    Deserialize,
    RkyvArchive,
    RkyvSerialize,
    RkyvDeserialize,
<<<<<<< HEAD
    JsonSchema,
=======
>>>>>>> 8077d818
)]
#[archive_attr(repr(C), derive(CheckBytes))]
pub struct PartialTunnel {
    pub id: TunnelId,
    pub timeout: TimestampDuration,
    pub local: TunnelEndpoint,
}<|MERGE_RESOLUTION|>--- conflicted
+++ resolved
@@ -51,14 +51,18 @@
     NoCapacity,   // Endpoint is full
 }
 
-<<<<<<< HEAD
 #[cfg(feature = "unstable-tunnels")]
 #[derive(
-    Clone, Debug, Serialize, Deserialize, RkyvArchive, RkyvSerialize, RkyvDeserialize, JsonSchema,
-=======
-#[derive(
-    Clone, Debug, PartialEq, Eq, Serialize, Deserialize, RkyvArchive, RkyvSerialize, RkyvDeserialize,
->>>>>>> 8077d818
+    Clone,
+    Debug,
+    PartialEq,
+    Eq,
+    Serialize,
+    Deserialize,
+    RkyvArchive,
+    RkyvSerialize,
+    RkyvDeserialize,
+    JsonSchema,
 )]
 #[archive_attr(repr(C), derive(CheckBytes))]
 pub struct TunnelEndpoint {
@@ -81,20 +85,14 @@
     Clone,
     Debug,
     Default,
-<<<<<<< HEAD
-=======
     PartialEq,
     Eq,
->>>>>>> 8077d818
     Serialize,
     Deserialize,
     RkyvArchive,
     RkyvSerialize,
     RkyvDeserialize,
-<<<<<<< HEAD
     JsonSchema,
-=======
->>>>>>> 8077d818
 )]
 #[archive_attr(repr(C), derive(CheckBytes))]
 pub struct FullTunnel {
@@ -109,20 +107,14 @@
     Clone,
     Debug,
     Default,
-<<<<<<< HEAD
-=======
     PartialEq,
     Eq,
->>>>>>> 8077d818
     Serialize,
     Deserialize,
     RkyvArchive,
     RkyvSerialize,
     RkyvDeserialize,
-<<<<<<< HEAD
     JsonSchema,
-=======
->>>>>>> 8077d818
 )]
 #[archive_attr(repr(C), derive(CheckBytes))]
 pub struct PartialTunnel {
